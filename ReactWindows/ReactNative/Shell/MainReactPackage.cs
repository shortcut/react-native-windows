﻿using ReactNative.Bridge;
using ReactNative.Modules.AppState;
using ReactNative.Modules.Clipboard;
using ReactNative.Modules.Core;
<<<<<<< HEAD
using ReactNative.Modules.StatusBar;
=======
using ReactNative.Modules.NetInfo;
using ReactNative.Modules.Network;
>>>>>>> 85d82f12
using ReactNative.Modules.Storage;
using ReactNative.Modules.Toast;
using ReactNative.Modules.WebSocket;
using ReactNative.UIManager;
using ReactNative.Views.Image;
using ReactNative.Views.Scroll;
using ReactNative.Views.Switch;
using ReactNative.Views.Text;
using ReactNative.Views.TextInput;
using ReactNative.Views.View;
using System;
using System.Collections.Generic;

namespace ReactNative.Shell
{
    /// <summary>
    /// Package defining basic modules and view managers.
    /// </summary>
    public class MainReactPackage : IReactPackage
    {
        /// <summary>
        /// Creates the list of native modules to register with the react
        /// instance. 
        /// </summary>
        /// <param name="reactContext">The react application context.</param>
        /// <returns>The list of native modules.</returns>
        public IReadOnlyList<INativeModule> CreateNativeModules(ReactContext reactContext)
        {
            return new List<INativeModule>
            {
                new AppStateModule(reactContext),
                new AsyncStorageModule(),
                //new CameraRollManager(reactContext),
                new ClipboardModule(),
                //new DialogModule(reactContext),
                //new LocationModule(reactContext),
<<<<<<< HEAD
                //new NetworkingModule(reactContext),
                //new NetInfoModule(reactContext),
                new StatusBarModule(),
=======
                new NetworkingModule(reactContext),
                new NetInfoModule(reactContext),
>>>>>>> 85d82f12
                new ToastModule(reactContext),
                new WebSocketModule(reactContext),
            };
        }

        /// <summary>
        /// Creates the list of JavaScript modules to register with the 
        /// react instance. 
        /// </summary>
        /// <returns>The list of JavaScript modules.</returns>
        public IReadOnlyList<Type> CreateJavaScriptModulesConfig()
        {
            return new List<Type>(0);
        }

        /// <summary>
        /// Creates the list of view managers that should be registered with
        /// the <see cref="UIManagerModule"/>.
        /// </summary>
        /// <param name="reactContext">The react application context.</param>
        /// <returns>The list of view managers.</returns>
        public IReadOnlyList<IViewManager> CreateViewManagers(
            ReactContext reactContext)
        {
            return new List<IViewManager>
            {
                //new ReactDrawerLayoutManager(),
                //new ReactHorizontalScrollViewManager(),
                new ReactImageManager(),
                new ReactVirtualImageManager(),
                //new ReactProgressBarViewManager(),
                new ReactRawTextManager(),
                //new RecyclerViewBackedScrollViewManager(),
                new ReactScrollViewManager(),
                new ReactSwitchManager(),
                new ReactTextInputManager(),
                new ReactMultilineTextInputManager(),
                new ReactTextViewManager(),
                //new ReactToolbarManager(),
                new ReactViewManager(),
                //new ReactViewPagerManager(),
                //new ReactTextInlineImageViewManager(),
                new ReactVirtualTextViewManager(),
                //new SwipeRefreshLayoutManager(),
                //new ReactWebViewManager(),
            };
        }
    }
}<|MERGE_RESOLUTION|>--- conflicted
+++ resolved
@@ -2,12 +2,9 @@
 using ReactNative.Modules.AppState;
 using ReactNative.Modules.Clipboard;
 using ReactNative.Modules.Core;
-<<<<<<< HEAD
 using ReactNative.Modules.StatusBar;
-=======
 using ReactNative.Modules.NetInfo;
 using ReactNative.Modules.Network;
->>>>>>> 85d82f12
 using ReactNative.Modules.Storage;
 using ReactNative.Modules.Toast;
 using ReactNative.Modules.WebSocket;
@@ -43,15 +40,10 @@
                 //new CameraRollManager(reactContext),
                 new ClipboardModule(),
                 //new DialogModule(reactContext),
-                //new LocationModule(reactContext),
-<<<<<<< HEAD
-                //new NetworkingModule(reactContext),
-                //new NetInfoModule(reactContext),
-                new StatusBarModule(),
-=======
+                //new LocationModule(reactContext),         
                 new NetworkingModule(reactContext),
                 new NetInfoModule(reactContext),
->>>>>>> 85d82f12
+                new StatusBarModule(),
                 new ToastModule(reactContext),
                 new WebSocketModule(reactContext),
             };
