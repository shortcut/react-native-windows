﻿using ReactNative.UIManager;
using Windows.UI.Xaml.Controls;

namespace ReactNative.Views.View
{
    /// <summary>
    /// View manager for React view instances.
    /// </summary>
    public class ReactViewManager : BorderedViewParentManager<BorderedContentControl>
    {
        /// <summary>
        /// The name of this view manager. This will be the name used to 
        /// reference this view manager from JavaScript.
        /// </summary>
        public override string Name
        {
            get
            {
                return "RCTView";
            }
<<<<<<< HEAD

            if (commandId == CommandSetPressed)
            {
                var simulateViewClick = new FrameworkElementAutomationPeer(view);
                var invokeProvider = (IInvokeProvider)simulateViewClick.GetPattern(PatternInterface.Invoke);
                invokeProvider.Invoke();
            }
        }

        /// <summary>
        /// Sets the border radius of the view.
        /// </summary>
        /// <param name="view">The view panel.</param>
        /// <param name="radius">The border radius value.</param>
        [ReactProperty("borderRadius")]
        public void SetBorderRadius(BorderedContentControl view, double radius)
        {
            view.SetBorderRadius(radius);
        }

        /// <summary>
        /// Sets the background color of the view.
        /// </summary>
        /// <param name="view">The view panel.</param>
        /// <param name="color">The masked color value.</param>
        [ReactProperty(ViewProperties.BackgroundColor)]
        public void SetBackgroundColor(BorderedContentControl view, uint? color)
        {
            view.SetBackgroundColor(color);
        }

        /// <summary>
        /// Set the border color of the view.
        /// </summary>
        /// <param name="view">The view panel.</param>
        /// <param name="color">The color hex code.</param>
        [ReactProperty("borderColor", CustomType = "Color")]
        public void SetBorderColor(BorderedContentControl view, uint? color)
        {
            view.SetBorderColor(color);
        }

        /// <summary>
        /// Sets the border thickness of the view.
        /// </summary>
        /// <param name="view">The view panel.</param>
        /// <param name="index">The property index.</param>
        /// <param name="width">The border width in pixels.</param>
        [ReactPropertyGroup(
            ViewProperties.BorderWidth,
            ViewProperties.BorderLeftWidth,
            ViewProperties.BorderRightWidth,
            ViewProperties.BorderTopWidth,
            ViewProperties.BorderBottomWidth,
            DefaultDouble = double.NaN)]
        public void SetBorderWidth(BorderedContentControl view, int index, double? width)
        {
            view.SetBorderWidth(ViewProperties.BorderSpacingTypes[index], width);
        }

        /// <summary>
        /// Sets whether the view is collapsible.
        /// </summary>
        /// <param name="view">The view instance.</param>
        /// <param name="collapsible">The flag.</param>
        [ReactProperty(ViewProperties.Collapsible)]
        public void SetCollapsible(BorderedContentControl view, bool collapsible)
        {
            // no-op: it's here only so that "collapsable" property is exported to JS. The value is actually
            // handled in NativeViewHierarchyOptimizer
=======
>>>>>>> b927e2ff
        }

        /// <summary>
        /// Creates a new view instance.
        /// </summary>
        /// <param name="reactContext">The react context.</param>
        /// <returns>The view instance.</returns>
        protected override BorderedContentControl CreateViewInstance(ThemedReactContext reactContext)
        {
            return new BorderedContentControl(new Canvas());
        }
    }
}<|MERGE_RESOLUTION|>--- conflicted
+++ resolved
@@ -18,79 +18,6 @@
             {
                 return "RCTView";
             }
-<<<<<<< HEAD
-
-            if (commandId == CommandSetPressed)
-            {
-                var simulateViewClick = new FrameworkElementAutomationPeer(view);
-                var invokeProvider = (IInvokeProvider)simulateViewClick.GetPattern(PatternInterface.Invoke);
-                invokeProvider.Invoke();
-            }
-        }
-
-        /// <summary>
-        /// Sets the border radius of the view.
-        /// </summary>
-        /// <param name="view">The view panel.</param>
-        /// <param name="radius">The border radius value.</param>
-        [ReactProperty("borderRadius")]
-        public void SetBorderRadius(BorderedContentControl view, double radius)
-        {
-            view.SetBorderRadius(radius);
-        }
-
-        /// <summary>
-        /// Sets the background color of the view.
-        /// </summary>
-        /// <param name="view">The view panel.</param>
-        /// <param name="color">The masked color value.</param>
-        [ReactProperty(ViewProperties.BackgroundColor)]
-        public void SetBackgroundColor(BorderedContentControl view, uint? color)
-        {
-            view.SetBackgroundColor(color);
-        }
-
-        /// <summary>
-        /// Set the border color of the view.
-        /// </summary>
-        /// <param name="view">The view panel.</param>
-        /// <param name="color">The color hex code.</param>
-        [ReactProperty("borderColor", CustomType = "Color")]
-        public void SetBorderColor(BorderedContentControl view, uint? color)
-        {
-            view.SetBorderColor(color);
-        }
-
-        /// <summary>
-        /// Sets the border thickness of the view.
-        /// </summary>
-        /// <param name="view">The view panel.</param>
-        /// <param name="index">The property index.</param>
-        /// <param name="width">The border width in pixels.</param>
-        [ReactPropertyGroup(
-            ViewProperties.BorderWidth,
-            ViewProperties.BorderLeftWidth,
-            ViewProperties.BorderRightWidth,
-            ViewProperties.BorderTopWidth,
-            ViewProperties.BorderBottomWidth,
-            DefaultDouble = double.NaN)]
-        public void SetBorderWidth(BorderedContentControl view, int index, double? width)
-        {
-            view.SetBorderWidth(ViewProperties.BorderSpacingTypes[index], width);
-        }
-
-        /// <summary>
-        /// Sets whether the view is collapsible.
-        /// </summary>
-        /// <param name="view">The view instance.</param>
-        /// <param name="collapsible">The flag.</param>
-        [ReactProperty(ViewProperties.Collapsible)]
-        public void SetCollapsible(BorderedContentControl view, bool collapsible)
-        {
-            // no-op: it's here only so that "collapsable" property is exported to JS. The value is actually
-            // handled in NativeViewHierarchyOptimizer
-=======
->>>>>>> b927e2ff
         }
 
         /// <summary>
