--- conflicted
+++ resolved
@@ -204,14 +204,11 @@
     <Compile Include="Modules\Network\HttpContentHelpers.cs" />
     <Compile Include="Modules\Network\TaskCancellationManager.cs" />
     <Compile Include="Modules\NetInfo\NetInfoModule.cs" />
-<<<<<<< HEAD
     <Compile Include="Modules\StatusBar\DefaultStatusBar.cs" />
     <Compile Include="Modules\StatusBar\IStatusBar.cs" />
     <Compile Include="Modules\StatusBar\StatusBarModule.cs" />
-=======
     <Compile Include="Modules\Storage\AsyncStorageErrorHelpers.cs" />
     <Compile Include="Modules\Storage\AsyncStorageModule.cs" />
->>>>>>> 1b51a733
     <Compile Include="ReactContextInitializedEventArgs.cs" />
     <Compile Include="ReactPage.cs" />
     <Compile Include="ReactRootView.cs" />
